# Templates

The building blocks of a Jetstream pipeline are [templates](docs/templates.md). 
Templates are scripts that describe the steps required for a pipeline. Some
pipelines can be a single template file. Other pipelines will require several 
templates and supporting data files (see [pipelines](docs/pipelines.md)).

# Table of contents

- [Templates](#templates)
- [Table of contents](#table-of-contents)
- [Syntax](#syntax)
- [Dependencies between _Tasks_ in templates](#dependencies-between--tasks--in-templates)
- [Variables and Logic](#variables-and-logic)
  * [Additional globals and filters](#additional-globals-and-filters)
    + [Globals](#globals)
    + [Filters](#filters)
- [Template rendering data](#template-rendering-data)
  * [Template Data from Command-line Arguments](#template-data-from-command-line-arguments)
  * [Template Data saved in Projects](#template-data-saved-in-projects)
  * [Template Data saved in Pipelines](#template-data-saved-in-pipelines)
- [Modularity](#modularity)

# Syntax 

<<<<<<< HEAD
Templates describe a set of [tasks](tasks.md) that can be run for multiple projects. 
You can think of templates like a declarative scripting language for building 
pipelines. They usually have variable components that will be filled-in with 
project data at runtime. Once the variables are filled-in, the tasks will be 
*rendered*, or finalized commands ready to execute.
=======
Templates describe a set _tasks_ that can be run for multiple projects. You can 
think of templates like a declarative scripting language for building pipelines. 
They usually have variable components that will be filled-in with project data 
at runtime. Once the variables are filled-in, the tasks will be *rendered*, or 
finalized commands ready to execute.
>>>>>>> 8b5b85a0

Here is an example workflow template with one task to complete:

```yaml
- name: hello_world
  cmd: echo "{{ greeting }} world"
  
```

Here is a template with two tasks:

```yaml
- name: task1
  cmd: echo "{{ greeting }} world"

- name: task2
  after: task1
  cmd: echo "It is $(date)"

```

And here is a template with 100 tasks:

```yaml
{% for i in range(99) %}
- name: task1
  cmd: echo "{{ greeting }} world number {{ i }}"

{% endfor %}

- name: task2
  after: task1
  cmd: echo "It is $(date)"

```

The foundation of template syntax is [YAML](docs/yaml_help.md). Each task 
starts with a hyphen, `-`, and then a set of task directives are 
given as `directive: value` lines. This is YAML syntax for describing a 
sequence of mappings.

Directives are the instructions that the runner will use to determine _when_
and _how_ to execute the task. See [Tasks](tasks.md) for more information.

Variables and logic can be included to make templates dynamic. In the example
above, the `{{ greeting }}` will be filled in with data provided by the user
when the template is run with `jetstream run`. 
[Variables and logic](#Variable-and-logic) provide endless potential 
for modeling complex workflows.

Templates can be run with the command-line tool:

```
$ jetstream run example.jst -c name bender
```


# Dependencies between _Tasks_ in templates

Dependencies between tasks can be specified with "flow" directives: `before`, 
`after`, `input` and `output`. In this example, "task2" needs to run after 
"task1". Adding the `after` directive will establish a dependency where "task2" 
_depends_on_ "task1". 

```yaml

- name: task1
  cmd: hostname > info.txt

- name: task2
  after: task1
  cmd: date >> info.txt

```

Another way to set up dependencies is with the `input` and `output` directives. 
This example sets up the same workflow as above, but using different directives.

```yaml

- cmd: hostname > info.txt
  output: info.txt

- cmd: date >> info.txt
  input: info.txt

```

> `output` directives can be declared without having a task with a matching 
  `input` directive. But, an error will be raised if there are `input` 
  directives with no matching `output` directives.


All dependency directives (`before`, `after`, `input`, `output`, and `*-re` 
variants) can be sequences. This example will setup a third task that waits for 
both setup tasks to complete before it executes:

```yaml

- name: setup_task_1
  cmd: hostname > info.txt

- name: setup_task_2
  after: setup_task_1
  cmd: date > info.txt

- name: start
  after: 
    - setup_task_1
    - setup_task_2
  cmd: cat info.txt

```

> Note that there are multiple syntax options for a 
  [sequence in YAML](http://yaml.org/spec/1.2/spec.html#id2790320).


Some dependency directives (`before-re`, `after-re`, `input-re`) are treated as 
regex patterns. Regex patterns can be an easier way of setting up dependencies 
when there are many tasks you need to link. Here's the same workflow written 
with a pattern for the `after-re` directive instead of a sequence. 

Note that patterns and input/output directives will increase the time it takes
to calculate the workflow graph. For most workflows this is negligible but may
become a concern for very large workflows.

```yaml

- name: setup_task_1
  cmd: hostname > info.txt

- name: setup_task_2
  after: setup_task_1
  cmd: date >> info.txt

- name: start
  after-re: setup_task_.*
  cmd: cat info.txt

```

similarily input/outputs can be used:

```yaml

- name: setup_task_1
  output: info1.txt
  cmd: hostname > info1.txt

- name: setup_task_2
  after: setup_task_1
  output: info2.txt
  cmd: date >> info.txt

- name: start
  input-re: ".*\.txt"
  cmd: cat info.txt

```


# Variables and Logic

> Details for variables and logic syntax can be found here 
  [designer documentation for details](http://jinja.pocoo.org/docs/latest/templates/)

[Jinja2](http://jinja.pocoo.org) can be used to add variables and logic to
workflow templates. Prior to loading tasks and connecting dependencies,
Jetstream will render templates with Jinja2. During the render, variables in
the template are replaced with actual data given as command arguments, config
files, or saved in the project and pipelines. Templating is a pattern used 
widely in web development, but other examples of using Jinja and YAML
together to create dynamic structured documents can be found in tools like
Ansible or SaltStack. 

Examples:

- Add variables to templates with the double-curly-bracket syntax:

  ```
  - name: say_hello
    cmd: say "hello {{ name }}"

  ```

- Use logical expressions with curly-bracket-parenthesis syntax:

  ```
  # comments are allowed throughout these documents following either yaml or
  # jinja2 comment syntax

  {% for name in names %}
  - name: say_hello
    cmd: say "hello {{ name }}"

  {% endfor %}
  ```
  
- And much, much more... see 
  [designer documentation for details](http://jinja.pocoo.org/docs/latest/templates/)

## Additional globals and filters

In addition to the included global functions and filters included with Jinja2, 
several other tools have been added with Jetstream and can be used inside templates:

### Globals

- `raise`: Raise an error while rendering the template
  Example: `{{ if foo < 42 }}{{ raise('foo should be at least 42') }}{{ endif }}`

- `log`: Log messages to the Jetstream logger while template renders
  Example: `{{ log('Foo is {}'.format(foo), level='CRITICAL') }}`

- `env`: Returns environment variable value
  Example: `echo foo is {{ getenv('FOO') }}`

- `getenv`: Returns environment variable value, this will return None if value 
  is not set whereas `env` will raise an error. A different fallback value can
  be given as the second argument.
  Example: `echo foo is {{ getenv('FOO', None) }}`

- `setenv`: Sets an environment variable when the template is rendered
  Example: `{{ setenv('FOO', '42') }}`


### Filters

- `fromjson`: Parse a json string as an object

- `basename`: Returns the basename of a path

- `dirname`: Returns the directory name of a path

- `urlparse`: Parse a url string as an object

- `sha256`: Returns sha256 hexdigest for a string


# Template rendering data

When the template is rendered, data is pulled from several sources. Each is
explained below in further detail (highest priority first):
 
1) _command-line arguments_: `-c/--config` or `-C/--config-file`

2) data stored in the _project_ index (if using a project): 
   `<project>/jetstream/project.yaml`

3) data stored in the _pipeline_ manifest (if using a pipeline): 
   `<pipeline>/pipeline.yaml`


After these sources are loaded, they're collapsed into a single config object
(a dictionary) that is used by Jinja2 as the _context_ for rendering the 
template. Higher-priority data sources will overwrite other sources.


## Template Data from Command-line Arguments

In the example below, the variable `{{ name }}` is what we want to replace, so 
we need to pass in config data with key `name`. To pass a single variable with 
command line arguments, use the `-c/--config` options. It takes two arguments:
the first is the key, the second is the value.  The key can optionally include 
the type of the variable being passed with the syntax: `type:key value`. If
type is not given, the data will be loaded as a string. This syntax supports a 
wide range of datatypes, including entire files. 

These arguments are also allowed when creating projects with `jetstream init` 

You can test this process with the `jetstream render` command. The resulting
template will be printed to stdout:

```yaml
# example1.jst
- name: say_hello
  cmd: say "hello {{ name }}"

```

```bash
$ jetstream render example1.jst -c name bender
# example1.jst

- name: say_hello
  cmd: say "hello bender"
  
```

Batches of config data can also be loaded from files. Here the example template 
has been modified to accept a set of names. We can load that set of names from 
a json file:

`example2.jst`
```yaml
# example2.jst
{% for name in names %}
- name: say_hello
  cmd: say "hello {{ name }}"

{% endfor %}
```

`config.json`
```
{"names": ["Philip J. Fry", "Bender Bending Rodriguez", "Leela Turanga"]}
```

To run, use `-C/--config-file` to load the entire file of variables.

```bash
$ jetstream render example2.jst -C config.json
# example2.jst
- name: say_hello
  cmd: say "hello Philip J. Fry"

- name: say_hello
  cmd: say "hello Bender Bending Rodriguez"

- name: say_hello
  cmd: say "hello Leela Turanga"
 
```

There is a dynamic file loader type that will handle json, yaml, and many 
tabular text file formats. It will determine the file type based on the 
extension of the path. But, this can be overridden with the 
`--config-file-type` option. See `jetstream render -h` help for a list of 
supported file types for your configuration.


## Template Data saved in Projects

_Projects_ are an optional but very helpful feature in Jetstream. A project is 
a directory that contains a jetstream folder and `project.yaml` (this folder 
will be referred to as the project _index_). You can create these directories 
with the `jetstream init` command.

> Config variables can be used during project init. Any data will be saved into
  the project index so that it is available when running templates or 
  pipelines on that project in the future.
  
When running many jetstream commands (`project`, `tasks`, `run`, `pipelines`, 
etc.) projects help jetstream to organize task data, logs, and store workflow
progress. Projects also serve to store configuration data that will be used
when running templates and pipelines. In the project index (`jetstream` folder)
there is a `project.yaml` file that contains info about the project when it 
was created. This file is always included as a config data source when 
rendering templates or running pipelines.


## Template Data saved in Pipelines

_Pipelines_ may specify additional data that is available when rendering their 
templates. Pipelines should include a `pipeline.yaml` file. Inside this file
the required field `__pipeline__` contains information about the pipeline, but
any additional fields can be specified. 

An example use case for this would be when if a pipeline had a set of possible
options to choose from. They could be stored in the `pipeline.yaml`, and remove
the amound of config data needed to be included for each invocation of the 
pipeline. Here's an example:

`pipeline.yaml`
```yaml
__pipeline__:
  name: example_pipe
  ...
reference_file: gs://bucket/path/to/reference.file
run_modes:
  default:
    threads: 4
    index_uri: gs://bucket/path/to/basic.index
  faster:
    threads: 16
    index_uri: gs://bucket/path/to/faster.index
    
``` 

# Modularity

Templates can be modularized, or divided into smaller pieces, to improve 
organization and reusablility. There are a few ways to modularize code: 
`include`, `extends`, and `macros` are some options. Full details can be found 
in the Jinja2 documentation on 
[template inheritance.](https://jinja.palletsprojects.com/en/2.10.x/templates/#template-inheritance)
Here is an example using the `{% include %}` statement to use code from another
template file:

```yaml
# This template includes code from the next template

{% for sample in samples %}

- name: download_{{ sample }}
  cmd: wget $DOWNLOAD_URL_ROOT/{{ sample }}.gz

{% include 'process_sample.jst' with context %}

{% endfor %}

- name: finalize
  after: .*
  cmd: echo All done

```


```yaml
# This template code is used in the template above

- name: decompress_{{ sample }}
  cmd: gunzip {{ sample }}.gz


- name: transform_{{ sample }}
  after: decompress_{{ sample }}
  cmd: sed -i 's/monday/friday/' {{ sample }}.txt


- name: compress_{{ sample }}
  after: transform_{{ sample }}
  cmd: gzip {{ sample }}.txt

```
<|MERGE_RESOLUTION|>--- conflicted
+++ resolved
@@ -23,19 +23,11 @@
 
 # Syntax 
 
-<<<<<<< HEAD
 Templates describe a set of [tasks](tasks.md) that can be run for multiple projects. 
 You can think of templates like a declarative scripting language for building 
 pipelines. They usually have variable components that will be filled-in with 
 project data at runtime. Once the variables are filled-in, the tasks will be 
 *rendered*, or finalized commands ready to execute.
-=======
-Templates describe a set _tasks_ that can be run for multiple projects. You can 
-think of templates like a declarative scripting language for building pipelines. 
-They usually have variable components that will be filled-in with project data 
-at runtime. Once the variables are filled-in, the tasks will be *rendered*, or 
-finalized commands ready to execute.
->>>>>>> 8b5b85a0
 
 Here is an example workflow template with one task to complete:
 
@@ -461,4 +453,4 @@
   after: transform_{{ sample }}
   cmd: gzip {{ sample }}.txt
 
-```
+```