from datetime import datetime
from hashlib import sha1
from jetstream import utils, log


class Task(object):
    valid_status = ('new', 'pending', 'complete', 'failed')

    def __init__(self, *, from_data=None, **kwargs):
        """Tasks are the fundamental units of a workflow.

        Tasks are composed of directives. Directives are key-value pairs, given
        as kwargs when instantiating a new task. Directives are used by:

            Workflow - to build a graph of the task dependencies and ensure
            that tasks are executed in the correct order.

            Backends - when executing tasks, directives control how the backend
            will reserve resources, record outputs, execute the command, etc.

        Tasks also have state attributes. Task.status is used by the workflow
        to coordinate tasks, while Task.state is meant to store additional data
        during or after the task is run.

        Task identity is computed by sha1 hash of the task directives, it can
        be accessed with Task.tid (note: this is not the same as the the object
        identity "id(Task)"). Task directives are immutable. Upon instantiation
        they are stored as a tuple, then json serialized and hashed to generate
        an identity. The task directive tuple can be viewed with Task.identity.
        But, task directives should not be modified after instantiation, and
        attempting do so will have unpredictable effects on workflow execution.
        The ID is used to unambiguously compare tasks when building and
        executing workflows.

        :param from_data: Rehydrate the task from existing data.
        :param kwargs: Generate a new task with the given directives.
        """
        if from_data and kwargs:
            raise ValueError('from_data and kwargs are mutually exclusive')

        if from_data:
            self._tid = from_data['tid']
            self._state = utils.JsonDict(from_data['state'])
            self._directives = tuple(from_data['directives'].items())
            self.status = from_data['status']
        else:
            self._status = 'new'
            self._state = utils.JsonDict()
            self._directives = tuple(kwargs.items())
            identity = utils.json_dumps(self._directives, sort_keys=True)
            self._tid = sha1(identity.encode('utf-8')).digest().hex()

        self.workflow = None

    def __dict__(self):
        return {
            'tid': self.tid,
            'status': self.status,
            'directives': self.directives,
            'state': self.state.to_dict(),
        }

    def __eq__(self, other):
        if isinstance(other, Task):
            return other.tid == self.tid
        else:
            return other == self.tid

    def __hash__(self):
        return self.tid.__hash__()

    def __repr__(self):
        name = self.directives.get('name')

        if name is not None:
            return '<Task {}_{}>'.format(name, self.tid[:8])
        else:
            return '<Task {}>'.format(self.tid)

    def serialize(self):
        return self.__dict__()

    def flat(self):
        """Returns a flat dict representation of this task that
        may be useful for graph libraries that don't support complex
        node attributes."""
        res = {'tid': self.tid, 'status': self.status}

        for k, v in self.directives.items():
            res['directive_' + k] = v

        for k, v in self.state.items():
            res['state_' + k] = v

        return res

    @property
    def tid(self):
        return self._tid

    @property
    def status(self):
        return self._status

    @status.setter
    def status(self, value):
        """Must be in Task.valid_status."""
        if value not in Task.valid_status:
            raise InvalidTaskStatus(value)

        self._status = value

    @property
    def directives(self):
        return dict(self._directives)

    @property
    def identity(self):
        return self._directives

    @property
    def state(self):
        return self._state

    def reset(self, quiet=False):
        """Reset the state of this task"""
        if not quiet:
            log.info('Reset: {}'.format(self))

        self.status = 'new'
        self._state = utils.JsonDict()

    def start(self, quiet=False):
        """Indicate that this task has been started"""
        if not quiet:
            log.info('Started: {}'.format(self))

<<<<<<< HEAD
        self.status = 'pending'
        self.state['start_at'] = datetime.now().isoformat()

    def fail(self, returncode=None, quiet=False):
        """Indicate that this task has failed"""
        if not quiet:
            log.info('Failed: {}'.format(self))

        self.status = 'failed'
        self.state['done_at'] = datetime.now().isoformat()

        if returncode is not None:
            self.state.update(returncode=returncode)
=======
    def complete(self, returncode=0):
        """Indicate that this task is complete"""
        log.info('{} is complete'.format(self))
        self._state.update(
            status='complete',
            returncode=int(returncode),
            end=datetime.now().isoformat(),
        )

    def fail(self, returncode=1):
        log.info('{} has failed'.format(self))
        self._state.update(
            status='failed',
            returncode=int(returncode),
            end=datetime.now().isoformat()
        )
>>>>>>> 0bd00327

        if self.workflow:
            for dep in self.dependents():
                dep.state.update(dependency_failed=self.tid)
                dep.fail(quiet=True)

<<<<<<< HEAD
    def complete(self, returncode=None, quiet=False):
        """Indicate that this task is complete"""
        if not quiet:
            log.info('Complete: {}'.format(self))
=======
    def done(self, returncode):
        rc = int(returncode)
        if rc != 0:
            self.fail(rc)
        else:
            self.complete(rc)
>>>>>>> 0bd00327

        self.status = 'complete'
        self.state['done_at'] = datetime.now().isoformat()

        if returncode is not None:
            self.state.update(returncode=returncode)

    def is_new(self):
        if self.status == 'new':
            return True
        else:
            return False

    def is_pending(self):
        if self.status == 'pending':
            return True
        else:
            return False

    def is_done(self):
        if self.status in ('complete', 'failed'):
            return True
        else:
            return False

    def is_complete(self):
        if self.status == 'complete':
            return True
        else:
            return False

    def is_failed(self):
        if self.status == 'failed':
            return True
        else:
            return False

    def is_ready(self):
        return self.workflow.is_ready(self)

    def dependents(self):
        return self.workflow.dependents(self)

    def dependencies(self):
        return self.workflow.dependencies(self)


class TaskException(Exception):
    """Base class for catching exceptions related to tasks"""
    msg_prefix = ''

    def __init__(self, msg=''):
        super(TaskException, self).__init__(self.msg_prefix + msg)


class InvalidTaskStatus(TaskException):
    msg_prefix = "Invalid task status, options: {}: ".format(
        ', '.join(Task.valid_status))<|MERGE_RESOLUTION|>--- conflicted
+++ resolved
@@ -135,7 +135,6 @@
         if not quiet:
             log.info('Started: {}'.format(self))
 
-<<<<<<< HEAD
         self.status = 'pending'
         self.state['start_at'] = datetime.now().isoformat()
 
@@ -149,43 +148,16 @@
 
         if returncode is not None:
             self.state.update(returncode=returncode)
-=======
-    def complete(self, returncode=0):
-        """Indicate that this task is complete"""
-        log.info('{} is complete'.format(self))
-        self._state.update(
-            status='complete',
-            returncode=int(returncode),
-            end=datetime.now().isoformat(),
-        )
-
-    def fail(self, returncode=1):
-        log.info('{} has failed'.format(self))
-        self._state.update(
-            status='failed',
-            returncode=int(returncode),
-            end=datetime.now().isoformat()
-        )
->>>>>>> 0bd00327
 
         if self.workflow:
             for dep in self.dependents():
                 dep.state.update(dependency_failed=self.tid)
                 dep.fail(quiet=True)
 
-<<<<<<< HEAD
     def complete(self, returncode=None, quiet=False):
         """Indicate that this task is complete"""
         if not quiet:
             log.info('Complete: {}'.format(self))
-=======
-    def done(self, returncode):
-        rc = int(returncode)
-        if rc != 0:
-            self.fail(rc)
-        else:
-            self.complete(rc)
->>>>>>> 0bd00327
 
         self.status = 'complete'
         self.state['done_at'] = datetime.now().isoformat()
