import logging
import asyncio
import jetstream
from jetstream.backends import BaseBackend
from asyncio import BoundedSemaphore, create_subprocess_shell, CancelledError
import os
import sys
import requests
import json
from random import randint
import re
from time import sleep
import sys
import tempfile
import glob
import subprocess
import re
from datetime import datetime
import urllib
import yaml
import time
import traceback

from ..utils import construct_cjs_cmd, dynamic_import
from ..cloud.azure import AzureStorageSession
from ..cloud.base import blob_inputs_to_remote, blob_outputs_to_local, is_remote_uri, CLOUD_STORAGE_PROVIDERS

log = logging.getLogger('jetstream.cloud')

def get_pool_info(pool_name, api_key, pworks_url="http://beta.parallel.works"):
    """
    With a valid ParallelWorks API Key, get relevant information on the worker pool
    
    :param pool_name: str Name of an active pool in PW
    :param api_key: str Valid API for a PW account
    :param pworks_url: str URL of the PW platform
    :return: dict The requested pool information
    """
    rq = requests.get('{pworks_url}/api/resources?key={api_key}'.format(pworks_url=pworks_url, api_key=api_key))
    for pool_data in rq.json():
        if pool_data['name'] == pool_name:
            log.info('Got pooldata: {}'.format(pool_data))
            try:
                cpus = int(pool_data['info']['cpuPerWorker']) // pool_data['settings']['jobsPerNode']
            except:
                cpus = 8
            return {
                'serviceport': pool_data['info']['ports']['serviceport'],
                'controlport': pool_data['info']['ports']['controlport'],
                'maxworkers': int(pool_data['settings']['max']),
                # TODO Sometimes the pool information doesn't contain the info needed for this calculation, but 
                # it isn't really necessary to have anyway
                # 'cpus': int(pool_data['info']['cpuPerWorker']) // pool_data['settings']['jobsPerNode']
                'cpus': cpus
            }
    else:
        raise Exception('Could not get pool info, likely invalid name')


def parse_reference_input(ref_input_directive):
    """
    Allows for wildcards to be interpreted as blobs on the local filesystem
    
    :param ref_input_directive: list<str>|str Paths given in the cloud_args.ref_input directive
    :return: list<str> A list of paths with all wildcards expanded
    """
    ref_input = list()
    if isinstance(ref_input_directive, str):
        ref_input_directive = [ref_input_directive]
    for ref in ref_input_directive:
        if is_remote_uri(ref):
            ref_input.append(ref)
        else:
            ref_input.extend(glob.glob(ref))
    return ref_input


def get_cloud_directive(key, task_directives, cloud_args_key='cloud_args'):
    """
    Helper function to get a directive one layer undernearth ``cloud_args``
    
    :param key: str Directive key
    :param task_directives: dict The dictionary of task directives
    :param cloud_args_key: str Key for the first level
    :return: object The requested ``cloud_args`` directive
    """
    return task_directives.get(cloud_args_key, dict()).get(key)


class CloudSwiftBackend(BaseBackend):
    """
    Executes tasks on cloud-based worker nodes, handling all data transfer to/from worker nodes and 
    the client node.
    """
    def __init__(self, pw_pool_name=None, pw_api_key=None, cpus=None, blocking_io_penalty=None,
                 cloud_storage_provider='azure', **kwargs):
        """
        If ``pw_pool_name`` and ``pw_api_key`` are both given valid values, this backend will use ParallelWorks to 
        manage resouces elastically. If they remain ``None``, then it is assumed that the use has manually started 
        a pool using the included ``start_pool.py`` script. Note that both approaches requires the use of binaries 
        available as part of the Swift workflow language.
        
        :param pw_pool_name: str Name of an active pool in PW
        :param pw_api_key: str Valid API for a PW account
        :param cpus: int The total number of CPUs available to the worker pool
        :param blocking_io_penalty: int Delay (in seconds) when a BlockingIOError prevents a new process from spawning.
        :param cloud_storage_provder: str Name of the cloud storage provider, which must match up with one of the keys 
            in ``jetstream.cloud.base.CLOUD_STORAGE_PROVIDERS``
        """
        super().__init__()
        self.is_pw_pool = pw_pool_name is not None
        if pw_pool_name is not None and pw_api_key is not None:
            self.pool_info = get_pool_info(pw_pool_name, pw_api_key)
            log.info('PW Pool info: {}'.format(self.pool_info))
        else:
            self.pool_info = {
                'cpus': kwargs['pool_info']['cpus_per_worker'],
                'maxworkers': kwargs['pool_info']['workers'],
                'serviceurl': kwargs['pool_info']['serviceurl'],
            }
        self.total_cpus_in_pool = self.pool_info['cpus'] * self.pool_info['maxworkers']
        self.bip = blocking_io_penalty \
                   or jetstream.settings['backends']['local']['blocking_io_penalty'].get(int)
        self._cpu_sem = BoundedSemaphore(int(self.total_cpus_in_pool))
        self.project_dir = os.getcwd()
        try:
            os.remove('cjs_cmds_debug.sh')
        except:
            pass  # Fail silently
        
        # Make directory for cjs launch scripts
        self.cloud_scripts_dir = os.path.join(self.project_dir, 'cloud_scripts')
        os.makedirs(self.cloud_scripts_dir, exist_ok=True)
        
        self.cloud_logs_dir = os.path.join(self.project_dir, 'cloud_logs')
        os.makedirs(self.cloud_logs_dir, exist_ok=True)
        
        # Instantiate a cloud storage provider
        storage_class = dynamic_import(CLOUD_STORAGE_PROVIDERS[cloud_storage_provider])
        self.cloud_storage = storage_class(
            **kwargs.get(storage_class.config_key, dict())
        )
        
        # Initialize cloud metrics log
        CloudMetricsLogger.init(at=os.path.join(self.project_dir, 'cloud_metrics_{}.yaml'.format(datetime.now().strftime('%Y%m%d%H%M%S'))))
        
        # Get path to Petalink library, if it exists
        self.petalink_so_path = kwargs.get('petalink_path', '/usr/lib/petalink.so')
        
        log.info(f'CloudSwiftBackend initialized with {self.total_cpus_in_pool} cpus')

    async def spawn(self, task):
        # Ensure the command body exists, otherwise there is nothing to do
        if 'cmd' not in task.directives:
            return task.complete()

        # Ensure there will ever be enough CPUs to run this task, otherwise fail
        task_requested_cpus = task.directives.get('cpus', 0)
        if task_requested_cpus > self.total_cpus_in_pool:
            log.critical('Task requested cpus ({}) greater than total available cpus ({})'.format(
                task_requested_cpus, self.total_cpus_in_pool
            ))
            return task.fail(1)
        
<<<<<<< HEAD
        # Inject Petalink library
        task.directives['cmd'] = (
            f'if [[ -f "{self.petalink_so_path}" ]]; '
            f'then export LD_PRELOAD={self.petalink_so_path}; fi;\n\n'
        ) + task.directives['cmd']
=======
        # Add in the pre- and post-hooks into the task body
        task.directives['cmd'] = (
            self.cloud_storage.task_cmd_prehook() + '\n'
            + task.directives['cmd'] + '\n'
            + self.cloud_storage.task_cmd_posthook()
        )
>>>>>>> 7297f153
        
        # Determine whether this task should be run locally or on a remote cloud worker
        is_local_task = task.directives.get('cloud_args', dict()).get('local_task', False)
        log.info('Spawn ({}): {}'.format('Local' if is_local_task else 'Cloud', task))
        
        if is_local_task:
            return await self.spawn_local(task)
        
        # This is a cloud task
        return await self.spawn_cloud(task)

    async def spawn_cloud(self, task):
        cmd = task.directives['cmd']
        cpus_reserved = 0
        
        start_time = datetime.now()
        bytes_sent_bundle, bytes_received_bundle = list(), list()
        try:
            # Get file descriptor paths and file pointers for this task
            fd_paths = {
                fd_name: fd
                for fd_name, fd in zip(('stdin', 'stdout', 'stderr'), self.get_fd_paths(task))
            }
            fd_filepointers = {
                fd_name: open(fd, fd_mode) if fd else None
                for fd_mode, (fd_name, fd) in zip(('r', 'w', 'w'), fd_paths.items())
            }
            
            # Upload data inputs into cloud storage
            data_metrics = blob_inputs_to_remote(task.directives['input'], self.cloud_storage)
            
            # Upload reference inputs into cloud storage
            reference_inputs = parse_reference_input(task.directives.get('cloud_args', dict()).get('reference_input', list()))
            ref_metrics = blob_inputs_to_remote(reference_inputs, self.cloud_storage, blob_basename=True)        
            
            # If the user provides a non-URL path to a container and explicitly says it should be transfer,
            # then consider it similar to reference data and upload it to cloud storage
            singularity_container_uri = task.directives.get('cloud_args', dict()).get('singularity_container')
            container_input = (
                [singularity_container_uri]
                if (
                    singularity_container_uri is not None
                    and not urllib.parse.urlparse(singularity_container_uri).scheme
                    and get_cloud_directive('transfer_container_to_remote', task.directives)
                )
                else list()
            )
            container_metrics = blob_inputs_to_remote(container_input, self.cloud_storage)
            
            # Log metrics for input data
            total_input_metrics = data_metrics + ref_metrics + container_metrics
            for m in total_input_metrics:
                bytes_sent_bundle.append(m)
            bytes_sent_bundle.append({
                'name': 'total',
                'size': sum([max(0, t['size']) for t in total_input_metrics]),
                'time': sum([max(0, t['time']) for t in total_input_metrics])
            })

            # Construct the cog-job-submit command for execution
            cjs_cmd = construct_cjs_cmd(
                task_body=cmd,
                service_url='http://beta.parallel.works:{}'.format(self.pool_info['serviceport']) if self.is_pw_pool else self.pool_info['serviceurl'],
                cloud_storage=self.cloud_storage,
                cjs_stagein=None,
                cjs_stageout=None,
                cloud_downloads=task.directives['input'] + reference_inputs + container_input,
                cloud_uploads=task.directives['output'],
                cloud_scripts_dir=self.cloud_scripts_dir,
                singularity_container_uri=singularity_container_uri,
                task_name=task.name
            )
            log.debug(cjs_cmd)
            
            # Async submit as a subprocess
            p = await self.subprocess_sh(
                cjs_cmd,
                **fd_filepointers
            )

            # Once command is executed, update task with some process metadata
            task.state.update(
                stdout_path=fd_paths['stdout'],
                stderr_path=fd_paths['stderr'],
                label=f'CloudSwift({p.pid})',
            )

            log.info(f'CloudSwiftBackend spawned({p.pid}): {task.name}')
            rc = await p.wait()

            if rc != 0:
                log.info(f'Failed: {task.name}')
                return task.fail(p.returncode)
            else:
                # Download completed data files from cloud storage
                output_metrics = blob_outputs_to_local(task.directives['output'], self.cloud_storage)
                log.info(f'Complete: {task.name}')
                
                # Log metrics for output data
                for m in output_metrics:
                    bytes_received_bundle.append(m)
                bytes_received_bundle.append({
                    'name': 'total',
                    'size': sum([max(0, t['size']) for t in output_metrics]),
                    'time': sum([max(0, t['time']) for t in output_metrics])
                })
                
                return task.complete(p.returncode)
        except CancelledError:
            task.state['err'] = 'Runner cancelled Backend.spawn()'
            return task.fail(-15)
        except Exception as e:
            log.error('Exception: {}'.format(e))
            traceback.print_exc()
            raise
        finally:
            for fp in fd_filepointers.values():
                if fp is not None:
                    fp.close()

            for i in range(cpus_reserved):
                self._cpu_sem.release()
            
            # Get task runtime and which node it ran on
            elapsed_time = datetime.now() - start_time
            hostname = 'UNAVAILABLE'
            try:
                with open(f'.{task.name}.hostname', 'r') as hostname_log:
                    hostname = hostname_log.read().strip()
                subprocess.call(['mv'] +  glob.glob('*.remote.out') + [self.cloud_logs_dir])
                subprocess.call(['mv'] +  glob.glob('*.remote.err') + [self.cloud_logs_dir])
                os.remove(f'.{task.name}.hostname')
            except:
                pass  # Fail silently
            
            CloudMetricsLogger.write_record({
                'task': task.name,
                'start_datetime': start_time.strftime('%Y-%m-%d %H:%M:%S'),
                'elapsed_time': str(elapsed_time),
                'end_datetime': datetime.now().strftime('%Y-%m-%d %H:%M:%S'),
                'in_files': bytes_sent_bundle,
                'out_files': bytes_received_bundle,
                'node': hostname
            })

            return task
    
    async def spawn_local(self, task):
        cpus_reserved = 0
        fd_filepointers = dict()

        try:
            for i in range(task.directives.get('cpus', 0)):
                await self._cpu_sem.acquire()
                cpus_reserved += 1

            fd_paths = {
                fd_name: fd
                for fd_name, fd in zip(('stdin', 'stdout', 'stderr'), self.get_fd_paths(task))
            }
            fd_filepointers = {
                fd_name: open(fd, fd_mode) if fd else None
                for fd_mode, (fd_name, fd) in zip(('r', 'w', 'w'), fd_paths.items())
            }

            p = await self.subprocess_sh(
                task.directives['cmd'],
                **fd_filepointers
            )

            task.state.update(
                stdout_path=fd_paths['stdout'],
                stderr_path=fd_paths['stderr'],
                label=f'Slurm({p.pid})',
            )

            log.info(f'LocalBackend spawned({p.pid}): {task.name}')
            rc = await p.wait()

            if rc != 0:
                log.info(f'Failed: {task.name}')
                return task.fail(p.returncode)
            else:
                log.info(f'Complete: {task.name}')
                return task.complete(p.returncode)
        except CancelledError:
            task.state['err'] = 'Runner cancelled Backend.spawn()'
            return task.fail(-15)
        finally:
            for fp in fd_filepointers.values():
                if fp is not None:
                    fp.close()

            for i in range(cpus_reserved):
                self._cpu_sem.release()

            return task

    async def subprocess_sh(
            self, args, *, stdin=None, stdout=None, stderr=None,
            cwd=None, encoding=None, errors=None, env=None,
            loop=None, executable="/bin/bash"):
        """Asynchronous version of subprocess.run

        This will always use a shell to launch the subprocess, and it prefers
        /bin/bash (can be changed via arguments)"""
        log.debug(f'subprocess_sh:\n{args}')
        while 1:
            try:
                p = await create_subprocess_shell(
                    args,
                    stdin=stdin,
                    stdout=stdout,
                    stderr=stderr,
                    cwd=cwd,
                    encoding=encoding,
                    errors=errors,
                    env=env,
                    loop=loop,
                    executable=executable
                )
                break
            except BlockingIOError as e:
                log.warning(f'System refusing new processes: {e}')
                await asyncio.sleep(self.bip)

        return p


class CloudMetricsLogger:
    """
    Helper class to keep records on data transferred and tasks running on worker nodes.
    """
    _metrics_file = None
    
    @classmethod
    def init(cls, at=None):
        if cls._metrics_file is None:
            _metrics_path = at or 'cloud_metrics_{}.yaml'.format(datetime.now().strftime('%Y%m%d%H%M%S'))
            with open(_metrics_path, 'w') as cloud_metrics:
                cloud_metrics.write(yaml.dump({
                    'run_started': datetime.now().strftime('%Y-%m-%d %H:%M:%S'),
                    'tasks': list()
                }))
            cls._metrics_file = _metrics_path
        
    
    @classmethod
    def write_record(cls, record):
        if cls._metrics_file is not None:
            with open(cls._metrics_file) as metrics_file:
                db = yaml.load(metrics_file.read(), Loader=yaml.SafeLoader)
                db['tasks'].append(record)
            with open(cls._metrics_file, 'w') as metrics_file:
                metrics_file.write(yaml.dump(db))<|MERGE_RESOLUTION|>--- conflicted
+++ resolved
@@ -162,20 +162,14 @@
             ))
             return task.fail(1)
         
-<<<<<<< HEAD
-        # Inject Petalink library
+        # Add in the pre- and post-hooks into the task body
         task.directives['cmd'] = (
             f'if [[ -f "{self.petalink_so_path}" ]]; '
-            f'then export LD_PRELOAD={self.petalink_so_path}; fi;\n\n'
-        ) + task.directives['cmd']
-=======
-        # Add in the pre- and post-hooks into the task body
-        task.directives['cmd'] = (
-            self.cloud_storage.task_cmd_prehook() + '\n'
+            + f'then export LD_PRELOAD={self.petalink_so_path}; fi;\n\n'
+            + self.cloud_storage.task_cmd_prehook() + '\n'
             + task.directives['cmd'] + '\n'
             + self.cloud_storage.task_cmd_posthook()
         )
->>>>>>> 7297f153
         
         # Determine whether this task should be run locally or on a remote cloud worker
         is_local_task = task.directives.get('cloud_args', dict()).get('local_task', False)
